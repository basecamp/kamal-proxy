--- conflicted
+++ resolved
@@ -1,11 +1,8 @@
 package server
 
 import (
-<<<<<<< HEAD
+	"encoding/json"
     "crypto/tls"
-=======
-	"encoding/json"
->>>>>>> 43458b52
 	"net/http"
 	"net/http/httptest"
 	"os"
@@ -213,7 +210,6 @@
 	assert.Empty(t, body)
 }
 
-<<<<<<< HEAD
 func TestRouter_CanonicalHostRedirect(t *testing.T) {
     router := testRouter(t)
     _, target := testBackend(t, "first", http.StatusOK)
@@ -256,10 +252,7 @@
     assert.Equal(t, http.StatusMovedPermanently, w.Result().StatusCode)
 }
 
-func TestRouter_DeploymmentsWithErrorsDoNotUpdateService(t *testing.T) {
-=======
 func TestRouter_DeploymentsWithErrorsDoNotUpdateService(t *testing.T) {
->>>>>>> 43458b52
 	router := testRouter(t)
 	_, target := testBackend(t, "first", http.StatusOK)
 
